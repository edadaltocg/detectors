<<<<<<< HEAD
# 🧐 Detectors

Package to accelerate research on out-of-distribution (OOD) detection.

## Stats

[![Maintenance](https://img.shields.io/badge/Maintained%3F-yes-green.svg)](https://github.com/edadaltocg/detectors/graphs/commit-activity)
[![build](https://github.com/edadaltocg/detectors/actions/workflows/build.yml/badge.svg)](https://github.com/edadaltocg/detectors/actions/workflows/build.yml)
[![Documentation Status](https://readthedocs.org/projects/detectors/badge/?version=latest)](http://detectors.readthedocs.io/?badge=latest)
[![PyPI download month](https://img.shields.io/pypi/dm/detectors.svg)](https://pypi.python.org/pypi/detectors/)
[![DOI:](https://zenodo.org/badge/DOI/.svg)](https://doi.org/)
![AUR license](https://img.shields.io/aur/license/detectors)

## What is it?

This library is aimed at assisting researchers in the field of generalized OOD detection. It is inspired by [HF's Transformers](https://https://github.com/huggingface/transformers) and provides a set of tools to run benchmarks, evaluate detectors, and compare them. It includes:

- More than 15 detection methods implemented.
- Pipelines for evaluating OOD detectors on MNIST, CIFAR, and ImageNet benchmarks.
- Automatic OOD datasets download with md5 checksums.
- Support models implemented at [`timm`](https://github.com/huggingface/pytorch-image-models).
- Models on CIFAR integrated at `timm`.
- Random seed support for reproducible simulations.
- Implementation of fast OOD evaluation metrics.
- Several aggregation methods for multi-layer OOD detection.
- Pipelines for open set recognition and covariate drift detection.
=======
# Detectors

<p align="center">
    <br>
    <img src="_static/face-with-monocle.svg" width="150" height="150" />
    <br>
</p>

Package to accelerate research on out-of-distribution (OOD) detection inspired by Huggingface's transformers.
>>>>>>> 1c49512e

## Installation

<<<<<<< HEAD
```bash
pip install detectors
```

To install the latest version from the source:

```bash
git clone https://github.com/edadaltocg/detectors.git
cd detectors
pip install -e .
```

## Examples

The following examples show how to use the library and how it can be integrated into your research. For more examples, please check the [documentation](https://detectors.readthedocs.io/en/latest/use_cases/).

### Creating a detector

The following example shows how to create a detector. The only requirement is that the method takes an input `x` and returns a score.

```python
import torch
import detectors


@detectors.register_detector("awesome_detector")
def awesome_detector(x: torch.Tensor, model, **kwargs):
    # Do something awesome with the model and the input
    return scores
=======
## Stats

[![Maintenance](https://img.shields.io/badge/Maintained%3F-yes-green.svg)](https://github.com/edadaltocg/detectors/graphs/commit-activity)
[![PyPi version](https://badgen.net/pypi/v/pip/)](https://pypi.org/project/pip)
[![build](https://github.com/edadaltocg/detectors/actions/workflows/python-package.yml/badge.svg)](https://github.com/edadaltocg/detectors/actions/workflows/python-package.yml)
[![Documentation Status](https://readthedocs.org/projects/ansicolortags/badge/?version=latest)](http://ansicolortags.readthedocs.io/?badge=latest)
[![PyPI download month](https://img.shields.io/pypi/dm/ansicolortags.svg)](https://pypi.python.org/pypi/ansicolortags/)
[![GitHub contributors](https://img.shields.io/github/contributors/Naereen/badges.svg)](https://GitHub.com/Naereen/badges/graphs/contributors/)
[![DOI:](https://zenodo.org/badge/DOI/.svg)](https://doi.org/)
[![PyPi license](https://badgen.net/pypi/license/pip/)](https://pypi.org/project/pip/)

-----

## Features

- Pipelines for evaluating OOD detectors on MNIST, CIFAR, and ImageNet benchmarks.
- Automatic OOD datasets download with md5 checksums.
- Support models implemented at `timm`.
- Models on CIFAR and integrated in `timm`.
- Random seed support for reproducible simulations.
- Several aggregation methods for multi-layer OOD detection.
- OOD detection metrics.
- More than 15 detection methods implemented.
- Pipelines for open set recognition and covariate drift detection.
>>>>>>> 1c49512e

# Instantiating the detector
method = detectors.create_detector("awesome_detector", model=model)
```

Alternatively, you can use the `Detector` class to create a detector that requires some initialization or state to be fitted before being called (e.g., Mahalanobis detector):

```python
import torch
import detectors


@detectors.register_detector("awesome_detector")
class AwesomeDetector(detectors.Detector):
    def __init__(self, model, **kwargs):
        self.model = model

    def __call__(self, x: torch.Tensor, **kwargs):
        # Do something awesome with the model and the input
        return scores

# Instantiating the detector
method = detectors.create_detector("awesome_detector", model=model)
```

<<<<<<< HEAD
Check the [documentation](https://detectors.readthedocs.io/en/latest/use_cases/) for more information.

### Running a benchmark

The following example shows how to run a benchmark.

```python
import detectors
=======
To install the latest version from the source:

```bash
git clone https://github.com/edadaltocg/detectors.git
cd detectors
pip install -e .
```

## Examples

### Running a benchmark
>>>>>>> 1c49512e

```python
```

<<<<<<< HEAD
model = detectors.create_model("resnet18_cifar10", pretrained=True)
test_transform = detectors.create_transform(model)

pipeline = detectors.create_pipeline("ood_benchmark_cifar10", transform=test_transform)
method = detectors.create_detector("awesome_detector", model=model)

pipeline_results = pipeline.run(method)
print(pipeline.report(pipeline_results["results"]))
```

### Listing available resources

The following example shows how to list all available resources in the library.

```python
import detectors


# list all available models (same as timm.list_models)
print(detectors.list_models())
# list all available models with a specific pattern
print(detectors.list_models("*cifar*"))
# list all available datasets
print(detectors.list_datasets())
# list all available detectors
print(detectors.list_detectors())
# list all available pipelines
print(detectors.list_pipelines())
```

### Optional: Pipeline acceleration

This package is compatible with the `accelerate` package to allow for parallel computing.

In order to use it, you need to install it:

```bash
pip install accelerate
```

Then, you can configure it:

=======
### Optional: Acceleration

This package is compatible with the `accelerate` package to allow for parallel computing.

In order to use it, you need to install it:

```bash
pip install accelerate
```

Then, you can configure it:

>>>>>>> 1c49512e
```bash
accelerate config
```

And finally, you can run the benchmark with the `accelerate` command:

```bash
accelerate launch demo/ood_benchmark.py
```

#### Configuration example

```text
In which compute environment are you running? ([0] This machine, [1] AWS (Amazon SageMaker)): 0
Which type of machine are you using? ([0] No distributed training, [1] multi-CPU, [2] multi-GPU, [3] TPU [4] MPS): 2
How many different machines will you use (use more than 1 for multi-node training)? [1]: 1
Do you want to use DeepSpeed? [yes/NO]: NO
Do you want to use FullyShardedDataParallel? [yes/NO]: NO
How many GPU(s) should be used for distributed training? [1]:2
What GPU(s) (by id) should be used for training on this machine as a comma-seperated list? [all]:all
Do you wish to use FP16 or BF16 (mixed precision)? [NO/fp16/bf16]: NO
```

<<<<<<< HEAD
## FAQ over specific documents

**Methods**

- [Documentation](https://detectors.readthedocs.io/en/latest/use_cases/)

**Pipelines**

- [Documentation](https://detectors.readthedocs.io/en/latest/use_cases/)

## Contributing

As an open source project in a rapidly developing field, we are extremely open to contributions, whether it be in the form of a new feature, improved infra, or better documentation.

See the [contributing guidelines](https://github.com/edadaltocg/detectors/blob/master/CONTRIBUTING.md) for instructions on how to make your first contribution to `detectors`.
=======
## Changelog

See the [changelog](https://github.com/edadaltocg/detectors/blob/master/CHANGELOG.md) for a history of notable changes to `detectors`.

## Contributing

See the [contributing guidelines](https://github.com/edadaltocg/detectors/blob/master/CONTRIBUTING.md) for instructions on how to contribute to `detectors`.
>>>>>>> 1c49512e

### Thanks to all our contributors

<a href="https://github.com/edadaltocg/detectors/graphs/contributors">
  <img src="https://contributors-img.web.app/image?repo=edadaltocg/detectors" />
</a>

<<<<<<< HEAD
## Contact

Concerning this package, its use, and bugs, use the [issue page](https://github.com/edadaltocg/detectors/issues) of the [ruptures repository](https://github.com/edadaltocg/detectors). For other inquiries, you can contact me [here](https://edadaltocg.github.io/contact/).

## Important links

- [Documentation](http://detectors.readthedocs.io/)
- [Pypi package index](https://pypi.python.org/pypi/detectors)
- [Github repository](https://github.com/edadaltocg/detectors)

## Limitations

- This library is only compatible with PyTorch models.
- This library has implemented only computer vision pipelines and datasets.
=======
### Contact

Concerning this package, its use, and bugs, use the [issue page](https://github.com/edadaltocg/detectors/issues) of the [ruptures repository](https://github.com/edadaltocg/detectors). For other inquiries, you can contact me [here](https://edadaltocg.github.io/contact/).

### Important links

- [Documentation](http://detectors.readthedocs.io/)
- [Pypi package index](https://pypi.python.org/pypi/detectors)
>>>>>>> 1c49512e

## Citing detectors

If you use this library, please cite it as below:

```bibtex
@software{detectors,
<<<<<<< HEAD
author = {Dadalto, Eduardo and Colombo, Pierre and Darrin, Maxime and Staerman, Guillaume and and Alberge, Florence and Duhamel, Pierre and Piantanida, Pablo},
title = {Detectors: generalized out-of-distribution detection library},
url = {https://github.com/edadaltocg/detectors},
month = {3},
=======
author = {Dadalto, Eduardo and Colombo, Pierre and Darrin, Maxime and Staerman, Guillaume and Nathan, Noiry and Alberge, Florence and Duhamel, Pierre and Piantanida, Pablo},
month = {3},
title = {{detectors: .}},
url = {https://github.com/edadaltocg/detectors},
version = {0.1.0},
>>>>>>> 1c49512e
year = {2023}
}
```<|MERGE_RESOLUTION|>--- conflicted
+++ resolved
@@ -1,4 +1,3 @@
-<<<<<<< HEAD
 # 🧐 Detectors
 
 Package to accelerate research on out-of-distribution (OOD) detection.
@@ -25,21 +24,9 @@
 - Implementation of fast OOD evaluation metrics.
 - Several aggregation methods for multi-layer OOD detection.
 - Pipelines for open set recognition and covariate drift detection.
-=======
-# Detectors
-
-<p align="center">
-    <br>
-    <img src="_static/face-with-monocle.svg" width="150" height="150" />
-    <br>
-</p>
-
-Package to accelerate research on out-of-distribution (OOD) detection inspired by Huggingface's transformers.
->>>>>>> 1c49512e
 
 ## Installation
 
-<<<<<<< HEAD
 ```bash
 pip install detectors
 ```
@@ -69,32 +56,6 @@
 def awesome_detector(x: torch.Tensor, model, **kwargs):
     # Do something awesome with the model and the input
     return scores
-=======
-## Stats
-
-[![Maintenance](https://img.shields.io/badge/Maintained%3F-yes-green.svg)](https://github.com/edadaltocg/detectors/graphs/commit-activity)
-[![PyPi version](https://badgen.net/pypi/v/pip/)](https://pypi.org/project/pip)
-[![build](https://github.com/edadaltocg/detectors/actions/workflows/python-package.yml/badge.svg)](https://github.com/edadaltocg/detectors/actions/workflows/python-package.yml)
-[![Documentation Status](https://readthedocs.org/projects/ansicolortags/badge/?version=latest)](http://ansicolortags.readthedocs.io/?badge=latest)
-[![PyPI download month](https://img.shields.io/pypi/dm/ansicolortags.svg)](https://pypi.python.org/pypi/ansicolortags/)
-[![GitHub contributors](https://img.shields.io/github/contributors/Naereen/badges.svg)](https://GitHub.com/Naereen/badges/graphs/contributors/)
-[![DOI:](https://zenodo.org/badge/DOI/.svg)](https://doi.org/)
-[![PyPi license](https://badgen.net/pypi/license/pip/)](https://pypi.org/project/pip/)
-
------
-
-## Features
-
-- Pipelines for evaluating OOD detectors on MNIST, CIFAR, and ImageNet benchmarks.
-- Automatic OOD datasets download with md5 checksums.
-- Support models implemented at `timm`.
-- Models on CIFAR and integrated in `timm`.
-- Random seed support for reproducible simulations.
-- Several aggregation methods for multi-layer OOD detection.
-- OOD detection metrics.
-- More than 15 detection methods implemented.
-- Pipelines for open set recognition and covariate drift detection.
->>>>>>> 1c49512e
 
 # Instantiating the detector
 method = detectors.create_detector("awesome_detector", model=model)
@@ -120,7 +81,6 @@
 method = detectors.create_detector("awesome_detector", model=model)
 ```
 
-<<<<<<< HEAD
 Check the [documentation](https://detectors.readthedocs.io/en/latest/use_cases/) for more information.
 
 ### Running a benchmark
@@ -129,24 +89,8 @@
 
 ```python
 import detectors
-=======
-To install the latest version from the source:
-
-```bash
-git clone https://github.com/edadaltocg/detectors.git
-cd detectors
-pip install -e .
-```
-
-## Examples
-
-### Running a benchmark
->>>>>>> 1c49512e
-
-```python
-```
-
-<<<<<<< HEAD
+
+
 model = detectors.create_model("resnet18_cifar10", pretrained=True)
 test_transform = detectors.create_transform(model)
 
@@ -189,20 +133,6 @@
 
 Then, you can configure it:
 
-=======
-### Optional: Acceleration
-
-This package is compatible with the `accelerate` package to allow for parallel computing.
-
-In order to use it, you need to install it:
-
-```bash
-pip install accelerate
-```
-
-Then, you can configure it:
-
->>>>>>> 1c49512e
 ```bash
 accelerate config
 ```
@@ -226,7 +156,6 @@
 Do you wish to use FP16 or BF16 (mixed precision)? [NO/fp16/bf16]: NO
 ```
 
-<<<<<<< HEAD
 ## FAQ over specific documents
 
 **Methods**
@@ -241,16 +170,7 @@
 
 As an open source project in a rapidly developing field, we are extremely open to contributions, whether it be in the form of a new feature, improved infra, or better documentation.
 
-See the [contributing guidelines](https://github.com/edadaltocg/detectors/blob/master/CONTRIBUTING.md) for instructions on how to make your first contribution to `detectors`.
-=======
-## Changelog
-
-See the [changelog](https://github.com/edadaltocg/detectors/blob/master/CHANGELOG.md) for a history of notable changes to `detectors`.
-
-## Contributing
-
-See the [contributing guidelines](https://github.com/edadaltocg/detectors/blob/master/CONTRIBUTING.md) for instructions on how to contribute to `detectors`.
->>>>>>> 1c49512e
+See the [contributing guidelines](https://github.com/edadaltocg/detectors/blob/master/CONTRIBUTING.md) for instructions on how to make your first contribution to `detectors`
 
 ### Thanks to all our contributors
 
@@ -258,7 +178,6 @@
   <img src="https://contributors-img.web.app/image?repo=edadaltocg/detectors" />
 </a>
 
-<<<<<<< HEAD
 ## Contact
 
 Concerning this package, its use, and bugs, use the [issue page](https://github.com/edadaltocg/detectors/issues) of the [ruptures repository](https://github.com/edadaltocg/detectors). For other inquiries, you can contact me [here](https://edadaltocg.github.io/contact/).
@@ -273,16 +192,6 @@
 
 - This library is only compatible with PyTorch models.
 - This library has implemented only computer vision pipelines and datasets.
-=======
-### Contact
-
-Concerning this package, its use, and bugs, use the [issue page](https://github.com/edadaltocg/detectors/issues) of the [ruptures repository](https://github.com/edadaltocg/detectors). For other inquiries, you can contact me [here](https://edadaltocg.github.io/contact/).
-
-### Important links
-
-- [Documentation](http://detectors.readthedocs.io/)
-- [Pypi package index](https://pypi.python.org/pypi/detectors)
->>>>>>> 1c49512e
 
 ## Citing detectors
 
@@ -290,18 +199,10 @@
 
 ```bibtex
 @software{detectors,
-<<<<<<< HEAD
 author = {Dadalto, Eduardo and Colombo, Pierre and Darrin, Maxime and Staerman, Guillaume and and Alberge, Florence and Duhamel, Pierre and Piantanida, Pablo},
 title = {Detectors: generalized out-of-distribution detection library},
 url = {https://github.com/edadaltocg/detectors},
 month = {3},
-=======
-author = {Dadalto, Eduardo and Colombo, Pierre and Darrin, Maxime and Staerman, Guillaume and Nathan, Noiry and Alberge, Florence and Duhamel, Pierre and Piantanida, Pablo},
-month = {3},
-title = {{detectors: .}},
-url = {https://github.com/edadaltocg/detectors},
-version = {0.1.0},
->>>>>>> 1c49512e
 year = {2023}
 }
 ```
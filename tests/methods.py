import pytest
import torch

from detectors import create_detector, create_hyperparameters, create_model

torch.manual_seed(0)
<<<<<<< HEAD
device = torch.device("cuda" if torch.cuda.is_available() else "cpu")

TEST_MODEL = create_model("densenet121_cifar10")
TEST_MODEL.to(device)
TEST_MODEL.eval()

N = 128
X = torch.randn(N, 3, 32, 32)
Y = torch.randint(0, 2, (N,))
X = X.to(device)
=======
TEST_MODEL = create_model("resnet18_cifar10")
TEST_MODEL.eval()
N = 128
X = torch.randn(N, 3, 32, 32)
Y = torch.randint(0, 2, (N,))
>>>>>>> 5afd5ba2


@pytest.mark.parametrize("method_name", ["random", "always_one", "always_zero"])
def test_naive_detectors(method_name):
    detector = create_detector(method_name)
    detector.start()
    detector.update(X, Y)
    detector.end()
    scores = detector(X)
    assert scores.shape == (N,)
    assert torch.all(scores >= 0.0)
    assert torch.all(scores <= 1.0)


@pytest.mark.parametrize(
    "method_name",
    [
        "odin",
        "doctor",
        "energy",
        "dice",
        "react",
        "igeood_logits",
        "gradnorm",
        "knn_euclides",
<<<<<<< HEAD
        "mahalanobis",
        "gmm",
=======
>>>>>>> 5afd5ba2
    ],
)
def test_detectors_with_hyperparameters(method_name):
    detector = create_detector(method_name, model=TEST_MODEL)
    detector.start()
    detector.update(X, Y)
    detector.end()
    scores = detector(X)

    scores_std = scores.std()
    assert scores_std > 0.0
    assert scores.shape == (N,)

    hyperparameters = create_hyperparameters(method_name)
    assert len(hyperparameters) > 0


@pytest.mark.parametrize(
    "method_name",
    [
        "msp",
        "max_logits",
<<<<<<< HEAD
        "entropy",
        "kl_matching",
        "mcdropout",
        "maxcosine",
        "projection",
=======
        "kl_matching",
        "mcdropout",
        "maxcosine",
>>>>>>> 5afd5ba2
    ],
)
def test_hyperparameter_free_detectors(method_name):
    detector = create_detector(method_name, model=TEST_MODEL)
    detector.start()
    detector.update(X, Y)
    detector.end()
    scores = detector(X)

    scores_std = scores.std()
    assert scores_std > 0.0
    assert scores.shape == (N,)
    hyperparameters = create_hyperparameters(method_name)
    assert len(hyperparameters) == 0


def test_react():
    detector = create_detector("react", model=TEST_MODEL)
    detector.start()
    detector.update(X, Y)
    detector.end()
    scores = detector(X)
    scores_std = scores.std()
    assert scores_std > 0.0
    assert scores.shape == (N,)
    assert not torch.allclose(scores, torch.logsumexp(TEST_MODEL(X), dim=-1))


def test_vim():
<<<<<<< HEAD
=======
    model = create_model("resnet18_cifar10", pretrained=True)
    model.eval()
>>>>>>> 5afd5ba2
    detector = create_detector("vim", model=TEST_MODEL)
    detector.start()
    detector.update(X, Y)
    detector.end()
    scores = detector(X)
<<<<<<< HEAD
    assert scores.shape == (N,)


def test_ssd():
    return
=======
    assert scores.shape == (N,)
>>>>>>> 5afd5ba2
<|MERGE_RESOLUTION|>--- conflicted
+++ resolved
@@ -4,7 +4,7 @@
 from detectors import create_detector, create_hyperparameters, create_model
 
 torch.manual_seed(0)
-<<<<<<< HEAD
+
 device = torch.device("cuda" if torch.cuda.is_available() else "cpu")
 
 TEST_MODEL = create_model("densenet121_cifar10")
@@ -15,13 +15,6 @@
 X = torch.randn(N, 3, 32, 32)
 Y = torch.randint(0, 2, (N,))
 X = X.to(device)
-=======
-TEST_MODEL = create_model("resnet18_cifar10")
-TEST_MODEL.eval()
-N = 128
-X = torch.randn(N, 3, 32, 32)
-Y = torch.randint(0, 2, (N,))
->>>>>>> 5afd5ba2
 
 
 @pytest.mark.parametrize("method_name", ["random", "always_one", "always_zero"])
@@ -47,11 +40,8 @@
         "igeood_logits",
         "gradnorm",
         "knn_euclides",
-<<<<<<< HEAD
         "mahalanobis",
         "gmm",
-=======
->>>>>>> 5afd5ba2
     ],
 )
 def test_detectors_with_hyperparameters(method_name):
@@ -74,17 +64,11 @@
     [
         "msp",
         "max_logits",
-<<<<<<< HEAD
         "entropy",
         "kl_matching",
         "mcdropout",
         "maxcosine",
         "projection",
-=======
-        "kl_matching",
-        "mcdropout",
-        "maxcosine",
->>>>>>> 5afd5ba2
     ],
 )
 def test_hyperparameter_free_detectors(method_name):
@@ -114,22 +98,13 @@
 
 
 def test_vim():
-<<<<<<< HEAD
-=======
-    model = create_model("resnet18_cifar10", pretrained=True)
-    model.eval()
->>>>>>> 5afd5ba2
     detector = create_detector("vim", model=TEST_MODEL)
     detector.start()
     detector.update(X, Y)
     detector.end()
     scores = detector(X)
-<<<<<<< HEAD
     assert scores.shape == (N,)
 
 
 def test_ssd():
     return
-=======
-    assert scores.shape == (N,)
->>>>>>> 5afd5ba2

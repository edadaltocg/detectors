import argparse
import json
import logging
import os

import accelerate
import timm
import timm.data
import torch

import detectors
from detectors.config import RESULTS_DIR
from detectors.utils import str_to_dict

_logger = logging.getLogger(__name__)


def main(args):
    print(f"Running {args.pipeline} pipeline on {args.model} model")
    device = torch.device("cuda" if torch.cuda.is_available() else "cpu")
    # create model
    model = timm.create_model(args.model, pretrained=True)
    model.to(device)
    data_config = timm.data.resolve_data_config(model.default_cfg)
    test_transform = timm.data.create_transform(**data_config)
    _logger.info("Test transform: %s", test_transform)
    # create pipeline
    pipeline = detectors.create_pipeline(
        args.pipeline, batch_size=args.batch_size, seed=args.seed, transform=test_transform, limit_fit=args.limit_fit
    )

    if "vit" in args.model and "pooling_op_name" in args.methods_kwargs:
        args.methods_kwargs[args.method]["pooling_op_name"] = "getitem"

    # create detector
    method = detectors.create_detector(args.method, model=model, **args.methods_kwargs)
    # run pipeline
    pipeline_results = pipeline.run(method)
    # print results
    print(pipeline.report(pipeline_results["results"]))
<<<<<<< HEAD

    if not args.debug:
        # save results to file
        results = {
            "model": args.model,
            "method": args.method,
            **pipeline_results["results"],
            "method_kwargs": args.methods_kwargs,
        }
        filename = os.path.join(RESULTS_DIR, args.pipeline, "results.csv")
        detectors.utils.append_results_to_csv_file(results, filename)

        scores = pipeline_results["scores"]
        labels = pipeline_results["labels"]

        results = {
            "model": args.model,
            "in_dataset_name": pipeline.in_dataset_name,
            "out_datasets_names": pipeline.out_datasets_names,
            "method": args.method,
            "method_kwargs": args.methods_kwargs,
            "scores": scores.numpy().tolist(),
            "labels": labels.numpy().tolist(),
        }
        filename = os.path.join(RESULTS_DIR, args.pipeline, "scores.csv")
        detectors.utils.append_results_to_csv_file(results, filename)
=======
    # save results to file
    results = {
        "model": args.model,
        "method": args.method,
        **pipeline_results["results"],
        "method_kwargs": args.methods_kwargs,
    }
    filename = os.path.join(RESULTS_DIR, args.pipeline, "results.csv")
    detectors.utils.append_results_to_csv_file(results, filename)

    scores = pipeline_results["scores"]
    labels = pipeline_results["labels"]

    results = {
        "model": args.model,
        "in_dataset_name": pipeline.in_dataset_name,
        "out_datasets_names": pipeline.out_datasets_names,
        "method": args.method,
        "method_kwargs": args.methods_kwargs,
        "scores": scores.numpy().tolist(),
        "labels": labels.numpy().tolist(),
    }
    filename = os.path.join(RESULTS_DIR, args.pipeline, "scores.csv")
    detectors.utils.append_results_to_csv_file(results, filename)
>>>>>>> ae489310


if __name__ == "__main__":
    parser = argparse.ArgumentParser()
    parser.add_argument("--method", type=str, default="msp")
    parser.add_argument("--methods_kwargs", type=str_to_dict, default={}, help='{"temperature":1000, "eps":0.00014}')
    parser.add_argument("--pipeline", type=str, default="ood_benchmark_cifar10")
    parser.add_argument("--model", type=str, default="resnet18_cifar10")
    parser.add_argument("--batch_size", type=int, default=256)
    parser.add_argument("--limit_fit", type=float, default=1)
    parser.add_argument("--seed", type=int, default=42)
    parser.add_argument("--debug", action="store_true")
    args = parser.parse_args()

    logging.basicConfig(level=logging.DEBUG if args.debug else logging.INFO)
    _logger.info(json.dumps(args.__dict__, indent=2))

    main(args)<|MERGE_RESOLUTION|>--- conflicted
+++ resolved
@@ -38,7 +38,6 @@
     pipeline_results = pipeline.run(method)
     # print results
     print(pipeline.report(pipeline_results["results"]))
-<<<<<<< HEAD
 
     if not args.debug:
         # save results to file
@@ -65,32 +64,6 @@
         }
         filename = os.path.join(RESULTS_DIR, args.pipeline, "scores.csv")
         detectors.utils.append_results_to_csv_file(results, filename)
-=======
-    # save results to file
-    results = {
-        "model": args.model,
-        "method": args.method,
-        **pipeline_results["results"],
-        "method_kwargs": args.methods_kwargs,
-    }
-    filename = os.path.join(RESULTS_DIR, args.pipeline, "results.csv")
-    detectors.utils.append_results_to_csv_file(results, filename)
-
-    scores = pipeline_results["scores"]
-    labels = pipeline_results["labels"]
-
-    results = {
-        "model": args.model,
-        "in_dataset_name": pipeline.in_dataset_name,
-        "out_datasets_names": pipeline.out_datasets_names,
-        "method": args.method,
-        "method_kwargs": args.methods_kwargs,
-        "scores": scores.numpy().tolist(),
-        "labels": labels.numpy().tolist(),
-    }
-    filename = os.path.join(RESULTS_DIR, args.pipeline, "scores.csv")
-    detectors.utils.append_results_to_csv_file(results, filename)
->>>>>>> ae489310
 
 
 if __name__ == "__main__":

--- conflicted
+++ resolved
@@ -4,11 +4,9 @@
 from typing import Any, Dict, List, Union
 
 import pandas as pd
-<<<<<<< HEAD
+
 import torch
 import torch.distributed as dist
-=======
->>>>>>> 5afd5ba2
 from torch.utils.data import Dataset
 
 _logger = logging.getLogger(__name__)
@@ -50,7 +48,6 @@
         return len(self.datasets[0])
 
 
-<<<<<<< HEAD
 def sync_tensor_across_gpus(t: torch.Tensor) -> torch.Tensor:
     """Gather tensor from all gpus and return a tensor with dim 0 equal to the number of gpus.
 
@@ -82,27 +79,3 @@
     gather_t_tensor = torch.cat(gather_t_tensor, dim=0)
 
     return gather_t_tensor
-=======
-def timeit(func):
-    # time in seconds
-    @wraps(func)
-    def _time_it(*args, **kwargs):
-        start = time.perf_counter()
-        outputs = func(*args, **kwargs)
-        end = time.perf_counter()
-        _logger.info("Function %s took %.4f s" % (func.__name__, end - start))
-        return outputs
-
-    return _time_it
-
-
-def run_parallel(input_space, wrapper_fn):
-    p = mp.Pool()
-    input = itertools.product(*input_space)
-    _logger.info(f"Input space of size {len(list(itertools.product(*input_space)))}")
-
-    results = p.map(wrapper_fn, input)
-    p.close()
-    p.join()
-    return results
->>>>>>> 5afd5ba2

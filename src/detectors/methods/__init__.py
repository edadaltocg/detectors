"""
Detection methods.
"""
import logging
import types
from enum import Enum
from functools import partial
<<<<<<< HEAD
from typing import Any, Dict, List
=======
>>>>>>> afbb1541

from detectors.methods.templates import Detector, DetectorWrapper

from .dice import Dice
from .doctor import doctor
from .energy import energy
from .gmm import GMM
from .gradnorm import gradnorm
from .igeood_logits import IgeoodLogits
from .kl_matching import KLMatching
from .knn_euclides import KnnEuclides
from .logit_norm import logit_norm
from .mahalanobis import Mahalanobis
from .max_logits import max_logits
from .maxcosine import MaxCosineSimilarity
from .mcdropout import mcdropout
from .msp import msp
from .naive import always_one, always_zero, random_score
from .odin import odin
from .projection import Projection
from .react import ReAct
from .react_projection import ReActProjection
from .relative_mahalanobis import RelativeMahalanobis
from .vim import ViM

_logger = logging.getLogger(__name__)

detectors_registry = {
    "random": random_score,
    "always_one": always_one,
    "always_zero": always_zero,
    #
    "msp": msp,
    "max_logits": max_logits,
    "kl_matching": KLMatching,
    "vim": ViM,
    "mcdropout": mcdropout,
    "maxcosine": MaxCosineSimilarity,
    #
    "odin": odin,
    "doctor": doctor,
    "energy": energy,
    "dice": Dice,
    "react": ReAct,
    "igeood_logits": IgeoodLogits,
    "gradnorm": gradnorm,
    "knn_euclides": KnnEuclides,
    #
    "mahalanobis": Mahalanobis,
    "gmm": GMM,
    "relative_mahalanobis": RelativeMahalanobis,
    "projection": Projection,
    "react_projection": ReActProjection,
    #
    "igeood_features": ...,
    "bats": ...,
    "gram": ...,
    "openmax": ...,
    "rankfeat": ...,
<<<<<<< HEAD
    #
    "godin": ...,
    "logit_norm": ...,
=======
    "vim": ViM,
    "kl_matching": KLMatching,
    "gradnorm": gradnorm,
    "gmm": GMM,
    "maxcosine": MaxCosineSimilarity,
    "logit_norm": logit_norm,
>>>>>>> afbb1541
}


def register_detector(name: str):
    """Decorator to register a new detector.

    Args:
        name (string): Name of the detector.
<<<<<<< HEAD

    Example::

        @register_detector("my_detector")
        class MyDetector(Detector):
            ...

        detector = create_detector("my_detector")

        @register_detector("my_detector")
        def my_detector(model, **kwargs):
            ...

        detector = create_detector("my_detector")
=======
>>>>>>> afbb1541
    """

    def decorator(f):
        detectors_registry[name] = f
        return f

    return decorator


def create_detector(detector_name: str, **kwargs) -> Detector:
    """Create detector factory.

    Args:
        detector_name (string): Name of the detector.
            Already implemented:
                `random`, `msp`, `odin`, `energy`, `mahalanobis`, `react`, `dice`, `knn_euclides`, `igeood_logits`,
<<<<<<< HEAD
                `projection`, `react_projection`, `gradnorm`, `maxcosine`, `mcdropout`, `max_logits`, `kl_matching`,
                `gmm`, `relative_mahalanobis`, `doctor`, `always_one`, `always_zero`, `random_score`.
        **kwargs: Additional arguments for the detector.

    Returns:
        Detector: the corresponding detector.
=======
                `projection`, `react_projection`
        **kwargs: Additional arguments for the detector.

    Returns:
        Detector
>>>>>>> afbb1541
    """
    model = kwargs.pop("model", None)
    if detector_name not in detectors_registry:
        raise ValueError(f"Unknown detector: {detector_name}")
    if not isinstance(detectors_registry[detector_name], types.FunctionType):
        return DetectorWrapper(detectors_registry[detector_name](model=model, **kwargs), **kwargs)
    return DetectorWrapper(partial(detectors_registry[detector_name], model=model, **kwargs), **kwargs)


def list_detectors() -> List[str]:
    """List available detectors.

    Returns:
        List[str]: List of available detectors.
    """
    return list(detectors_registry.keys())


def create_hyperparameters(detector_name: str) -> Dict[str, Any]:
    """Create hyperparameters for the detector.

    Args:
        detector_name (string): Name of the detector.

    Returns:
        Dict[str, Any]: Hyperparameters for the detector.
    """
    import importlib

    try:
        module = importlib.import_module(f"detectors.methods.{detector_name}")
        hyperparameters = module.HYPERPARAMETERS
    except ModuleNotFoundError:
        raise ValueError(f"Unknown detector: {detector_name}")
    except AttributeError:
        hyperparameters = {}
    return hyperparameters


MethodsRegistry = Enum("MethodsRegistry", dict(zip(list_detectors(), list_detectors())))<|MERGE_RESOLUTION|>--- conflicted
+++ resolved
@@ -5,10 +5,9 @@
 import types
 from enum import Enum
 from functools import partial
-<<<<<<< HEAD
+
 from typing import Any, Dict, List
-=======
->>>>>>> afbb1541
+
 
 from detectors.methods.templates import Detector, DetectorWrapper
 
@@ -68,18 +67,9 @@
     "gram": ...,
     "openmax": ...,
     "rankfeat": ...,
-<<<<<<< HEAD
     #
     "godin": ...,
     "logit_norm": ...,
-=======
-    "vim": ViM,
-    "kl_matching": KLMatching,
-    "gradnorm": gradnorm,
-    "gmm": GMM,
-    "maxcosine": MaxCosineSimilarity,
-    "logit_norm": logit_norm,
->>>>>>> afbb1541
 }
 
 
@@ -88,7 +78,6 @@
 
     Args:
         name (string): Name of the detector.
-<<<<<<< HEAD
 
     Example::
 
@@ -103,8 +92,6 @@
             ...
 
         detector = create_detector("my_detector")
-=======
->>>>>>> afbb1541
     """
 
     def decorator(f):
@@ -121,20 +108,12 @@
         detector_name (string): Name of the detector.
             Already implemented:
                 `random`, `msp`, `odin`, `energy`, `mahalanobis`, `react`, `dice`, `knn_euclides`, `igeood_logits`,
-<<<<<<< HEAD
                 `projection`, `react_projection`, `gradnorm`, `maxcosine`, `mcdropout`, `max_logits`, `kl_matching`,
                 `gmm`, `relative_mahalanobis`, `doctor`, `always_one`, `always_zero`, `random_score`.
         **kwargs: Additional arguments for the detector.
 
     Returns:
         Detector: the corresponding detector.
-=======
-                `projection`, `react_projection`
-        **kwargs: Additional arguments for the detector.
-
-    Returns:
-        Detector
->>>>>>> afbb1541
     """
     model = kwargs.pop("model", None)
     if detector_name not in detectors_registry:

"""
Detection methods.
"""
import logging
import types
from enum import Enum
from functools import partial
from typing import Any, Dict, List

from typing import Any, Dict, List


from detectors.methods.templates import Detector, DetectorWrapper

from .dice import Dice
from .doctor import doctor
from .energy import energy
from .entropy import entropy
from .gmm import GMM
from .gradnorm import gradnorm
from .igeood_logits import IgeoodLogits
from .kl_matching import KLMatching
from .knn_euclides import KnnEuclides
from .mahalanobis import Mahalanobis
from .max_logits import max_logits
from .maxcosine import MaxCosineSimilarity
from .mcdropout import mcdropout
from .msp import msp
from .naive import always_one, always_zero, random_score
from .odin import odin
from .projection import Projection
from .react import ReAct
from .react_projection import ReActProjection
from .relative_mahalanobis import RelativeMahalanobis
from .ssd import SSD
from .vim import ViM

_logger = logging.getLogger(__name__)

detectors_registry = {
    # naive detectors
    "random": random_score,
    "always_one": always_one,
    "always_zero": always_zero,
<<<<<<< HEAD
    # hyperparameter free detectors
=======
    #
>>>>>>> 5afd5ba2
    "msp": msp,
    "max_logits": max_logits,
    "kl_matching": KLMatching,
    "vim": ViM,
    "mcdropout": mcdropout,
    "maxcosine": MaxCosineSimilarity,
<<<<<<< HEAD
    "entropy": entropy,
    # hyperparameter detectors
=======
    #
>>>>>>> 5afd5ba2
    "odin": odin,
    "doctor": doctor,
    "energy": energy,
    "dice": Dice,
    "react": ReAct,
    "igeood_logits": IgeoodLogits,
    "gradnorm": gradnorm,
    "knn_euclides": KnnEuclides,
<<<<<<< HEAD
    # Features based detectors
=======
    #
>>>>>>> 5afd5ba2
    "mahalanobis": Mahalanobis,
    "gmm": GMM,
    "relative_mahalanobis": RelativeMahalanobis,
    "projection": Projection,
    "react_projection": ReActProjection,
<<<<<<< HEAD
    # Special training detectors
    "ssd": SSD,
    # Not implemented
    "igeood_features": None,
    "bats": None,
    "gram": None,
    "openmax": None,
    "rankfeat": None,
    "godin": None,
=======
    #
    "igeood_features": ...,
    "bats": ...,
    "gram": ...,
    "openmax": ...,
    "rankfeat": ...,
    #
    "godin": ...,
    "logit_norm": ...,
>>>>>>> 5afd5ba2
}


def register_detector(name: str):
    """Decorator to register a new detector.

    Args:
        name (string): Name of the detector.

    Example::

        @register_detector("my_detector")
        class MyDetector(Detector):
            ...

        detector = create_detector("my_detector")

        @register_detector("my_detector")
        def my_detector(model, **kwargs):
            ...

        detector = create_detector("my_detector")
    """

    def decorator(f):
        detectors_registry[name] = f
        return f

    return decorator


def create_detector(detector_name: str, **kwargs) -> Detector:
    """Create detector factory.

    Args:
        detector_name (string): Name of the detector.
            Already implemented:
                `random`, `msp`, `odin`, `energy`, `mahalanobis`, `react`, `dice`, `knn_euclides`, `igeood_logits`,
                `projection`, `react_projection`, `gradnorm`, `maxcosine`, `mcdropout`, `max_logits`, `kl_matching`,
<<<<<<< HEAD
                `gmm`, `relative_mahalanobis`, `doctor`, `always_one`, `always_zero`, `random_score`, `vim`,
                `entropy`, `ssd`
=======
                `gmm`, `relative_mahalanobis`, `doctor`, `always_one`, `always_zero`, `random_score`.
>>>>>>> 5afd5ba2
        **kwargs: Additional arguments for the detector.

    Returns:
        Detector: the corresponding detector.
    """
    model = kwargs.pop("model", None)
    if detector_name not in detectors_registry:
        raise ValueError(f"Unknown detector: {detector_name}")
    if not isinstance(detectors_registry[detector_name], types.FunctionType):
        return DetectorWrapper(detectors_registry[detector_name](model=model, **kwargs), **kwargs)
    return DetectorWrapper(partial(detectors_registry[detector_name], model=model, **kwargs), **kwargs)


def list_detectors() -> List[str]:
    """List available detectors.

    Returns:
        List[str]: List of available detectors.
    """
<<<<<<< HEAD
    return list(k for k in detectors_registry.keys() if detectors_registry[k] is not None)


def create_hyperparameters(detector_name: str) -> Dict[str, Any]:
    """Create hyperparameters for the detector.

    Args:
        detector_name (string): Name of the detector.

    Returns:
        Dict[str, Any]: Hyperparameters for the detector.
    """
    import importlib

    try:
        module = importlib.import_module(f"detectors.methods.{detector_name}")
        hyperparameters = module.HYPERPARAMETERS
    except ModuleNotFoundError:
        raise ValueError(f"Unknown detector: {detector_name}")
    except AttributeError:
        hyperparameters = {}
    return hyperparameters
=======
    return list(detectors_registry.keys())
>>>>>>> 5afd5ba2


def create_hyperparameters(detector_name: str) -> Dict[str, Any]:
    """Create hyperparameters for the detector.

    Args:
        detector_name (string): Name of the detector.

    Returns:
        Dict[str, Any]: Hyperparameters for the detector.
    """
    import importlib

    try:
        module = importlib.import_module(f"detectors.methods.{detector_name}")
        hyperparameters = module.HYPERPARAMETERS
    except ModuleNotFoundError:
        raise ValueError(f"Unknown detector: {detector_name}")
    except AttributeError:
        hyperparameters = {}
    return hyperparameters


MethodsRegistry = Enum("MethodsRegistry", dict(zip(list_detectors(), list_detectors())))<|MERGE_RESOLUTION|>--- conflicted
+++ resolved
@@ -42,23 +42,15 @@
     "random": random_score,
     "always_one": always_one,
     "always_zero": always_zero,
-<<<<<<< HEAD
     # hyperparameter free detectors
-=======
-    #
->>>>>>> 5afd5ba2
     "msp": msp,
     "max_logits": max_logits,
     "kl_matching": KLMatching,
     "vim": ViM,
     "mcdropout": mcdropout,
     "maxcosine": MaxCosineSimilarity,
-<<<<<<< HEAD
     "entropy": entropy,
     # hyperparameter detectors
-=======
-    #
->>>>>>> 5afd5ba2
     "odin": odin,
     "doctor": doctor,
     "energy": energy,
@@ -67,17 +59,12 @@
     "igeood_logits": IgeoodLogits,
     "gradnorm": gradnorm,
     "knn_euclides": KnnEuclides,
-<<<<<<< HEAD
     # Features based detectors
-=======
-    #
->>>>>>> 5afd5ba2
     "mahalanobis": Mahalanobis,
     "gmm": GMM,
     "relative_mahalanobis": RelativeMahalanobis,
     "projection": Projection,
     "react_projection": ReActProjection,
-<<<<<<< HEAD
     # Special training detectors
     "ssd": SSD,
     # Not implemented
@@ -87,17 +74,6 @@
     "openmax": None,
     "rankfeat": None,
     "godin": None,
-=======
-    #
-    "igeood_features": ...,
-    "bats": ...,
-    "gram": ...,
-    "openmax": ...,
-    "rankfeat": ...,
-    #
-    "godin": ...,
-    "logit_norm": ...,
->>>>>>> 5afd5ba2
 }
 
 
@@ -137,12 +113,9 @@
             Already implemented:
                 `random`, `msp`, `odin`, `energy`, `mahalanobis`, `react`, `dice`, `knn_euclides`, `igeood_logits`,
                 `projection`, `react_projection`, `gradnorm`, `maxcosine`, `mcdropout`, `max_logits`, `kl_matching`,
-<<<<<<< HEAD
                 `gmm`, `relative_mahalanobis`, `doctor`, `always_one`, `always_zero`, `random_score`, `vim`,
                 `entropy`, `ssd`
-=======
-                `gmm`, `relative_mahalanobis`, `doctor`, `always_one`, `always_zero`, `random_score`.
->>>>>>> 5afd5ba2
+
         **kwargs: Additional arguments for the detector.
 
     Returns:
@@ -162,7 +135,6 @@
     Returns:
         List[str]: List of available detectors.
     """
-<<<<<<< HEAD
     return list(k for k in detectors_registry.keys() if detectors_registry[k] is not None)
 
 
@@ -185,9 +157,7 @@
     except AttributeError:
         hyperparameters = {}
     return hyperparameters
-=======
-    return list(detectors_registry.keys())
->>>>>>> 5afd5ba2
+
 
 
 def create_hyperparameters(detector_name: str) -> Dict[str, Any]:
